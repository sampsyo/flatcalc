use fastrand::Rng;
use std::env;
use std::io::Read;

/// The arithmetic operators our language supports.
#[derive(Debug)]
enum BinOp {
    Add,
    Sub,
    Mul,
    Div,
}

/// Our little programming language.
#[derive(Debug)]
enum Expr {
    Binary(BinOp, ExprRef, ExprRef),
    Literal(i64),
}

/// The thing we use instead of pointers to refer to expressions.
///
/// In this "flattened" implementation, references are just indices into a vector where the `Expr`s
/// are stored. We use the "newtype" pattern instead of a plain `u32` here to clarify where the
/// reference is supposed to be used.
#[derive(Debug, Clone, Copy)]
struct ExprRef(u32);

/// An "arena" for storing expressions that can refer to each other.
///
/// This is just a plain, dense array where a family of `Expr`s live.
struct ExprPool(Vec<Expr>);

impl ExprPool {
    /// Create an empty pool.
    fn default() -> Self {
        Self(Vec::with_capacity(100_000_000))
    }

    /// Dereference an AST node reference, obtaining the underlying `Expr`.
    fn get(&self, expr: ExprRef) -> &Expr {
        &self.0[expr.0 as usize]
    }

    /// Add an expression to the pool and get a reference to it.
    fn add(&mut self, expr: Expr) -> ExprRef {
        let idx = self.0.len();
        self.0.push(expr);
        ExprRef(idx.try_into().expect("too many exprs in the pool"))
    }

    fn interp(&self, expr: ExprRef) -> i64 {
        match self.get(expr) {
            Expr::Binary(op, lhs, rhs) => {
                let lhs = self.interp(*lhs);
                let rhs = self.interp(*rhs);
                match op {
                    BinOp::Add => lhs.wrapping_add(rhs),
                    BinOp::Sub => lhs.wrapping_sub(rhs),
                    BinOp::Mul => lhs.wrapping_mul(rhs),
                    BinOp::Div => lhs.checked_div(rhs).unwrap_or(0),
                }
            }
            Expr::Literal(num) => *num,
        }
    }

    /// An alternative interpreter that exploits the flat structure.
    ///
    /// Instead of recursively traversing from the root, we take advantage of the fact that our
    /// expressions only refer "backward" in the pool. Therefore, it suffices to evaluate each
    /// expression in the pool *in order*. No recursion required.
    fn flat_interp(self, root: ExprRef) -> i64 {
        let mut state: Vec<i64> = vec![0; self.0.len()];
        for (i, expr) in self.0.into_iter().enumerate() {
            let res = match expr {
                Expr::Binary(op, lhs, rhs) => {
                    let lhs = state[lhs.0 as usize];
                    let rhs = state[rhs.0 as usize];
                    match op {
                        BinOp::Add => lhs.wrapping_add(rhs),
                        BinOp::Sub => lhs.wrapping_sub(rhs),
                        BinOp::Mul => lhs.wrapping_mul(rhs),
                        BinOp::Div => lhs.checked_div(rhs).unwrap_or(0),
                    }
                }
                Expr::Literal(num) => num,
            };
            state[i] = res;
        }
        state[root.0 as usize]
    }

    /// Wrap an expression in a type that implements `Display` for easy formatting.
    fn disp(&self, expr: ExprRef) -> ExprDisplay {
        ExprDisplay { pool: self, expr }
    }
}

/// A parser for our language.
///
/// Requires fully parenthesized syntax, like (1*2)+(3-4).
struct Parser<'a, 'b> {
    pool: &'a mut ExprPool,
    buf: &'b str,
}

impl<'a, 'b> Parser<'a, 'b> {
    fn new(pool: &'a mut ExprPool, buf: &'b str) -> Self {
        Self { pool, buf }
    }

    fn consume(&mut self, char_pred: fn(char) -> bool) -> Option<char> {
        let first = self.buf.chars().next()?;
        if char_pred(first) {
            self.buf = &self.buf[first.len_utf8()..];
            Some(first)
        } else {
            None
        }
    }

    fn skip_whitespace(&mut self) {
        while self
            .consume(|c| c == ' ' || c == '\n' || c == '\t')
            .is_some()
        {}
    }

    fn parse_digits(&mut self) -> Option<i64> {
        let first = self.consume(|c| c.is_ascii_digit())?; // Require at least one digit.
        let mut num = first as i64 - b'0' as i64;
        while let Some(digit) = self.consume(|c| c.is_ascii_digit()) {
            num = num * 10 + (digit as i64 - b'0' as i64);
        }
        Some(num)
    }

    fn parse_int(&mut self) -> Option<i64> {
        let negative = self.consume(|c| c == '-').is_some();
        let digits = self.parse_digits()?;
        Some(if negative { -digits } else { digits })
    }

    fn parse_expr(&mut self) -> Option<ExprRef> {
        let lhs = self.parse_term()?;
        self.skip_whitespace();
        let op = match self.consume(|c| c == '+' || c == '-' || c == '*' || c == '/') {
            Some(c) => match c {
                '+' => BinOp::Add,
                '-' => BinOp::Sub,
                '*' => BinOp::Mul,
                '/' => BinOp::Div,
                _ => unreachable!(),
            },
            None => {
                return Some(lhs);
            }
        };
        self.skip_whitespace();
        let rhs = self.parse_term()?;
        Some(self.pool.add(Expr::Binary(op, lhs, rhs)))
    }

    fn parse_term(&mut self) -> Option<ExprRef> {
        if self.consume(|c| c == '(').is_some() {
            self.skip_whitespace();
            let expr = self.parse_expr()?;
            self.skip_whitespace();
            self.consume(|c| c == ')')?;
            Some(expr)
        } else {
            self.parse_int().map(|i| self.pool.add(Expr::Literal(i)))
        }
    }

    fn parse(pool: &mut ExprPool, buf: &str) -> Option<ExprRef> {
        let mut parser = Parser::new(pool, buf);
        parser.skip_whitespace();
        let res = parser.parse_expr()?;
        parser.skip_whitespace();
        if parser.buf.is_empty() {
            Some(res)
        } else {
            None
        }
    }
}

/// A random program generator.
struct Generator {
    rng: Rng,
    pool: ExprPool,
}

impl Generator {
    fn new(seed: u64) -> Self {
        Self {
            rng: Rng::with_seed(seed),
            pool: ExprPool::default(),
        }
    }

    fn default() -> Self {
        Self {
            rng: Rng::new(),
            pool: ExprPool::default(),
        }
    }

    /// Generate a random expression.
    ///
    /// The expression is a literal with probability 1/`lit_prob_inv`, and a binary expression
    /// otherwise. When we generate a binary expression, the two subtrees have double the
    /// probability of generating literals.
    ///
    /// I am not very good at statistics, but I think the expected tree size is `lit_prob_inv`.
    /// Let s(i) be the size of a tree generated by `gen(i)` (i.e., i is a shorthand for
    /// `lit_prob_env`). s(i) is of course a random variable:
    ///
    ///     s(i) = 1                    with probability 1/i
    ///     s(i) = 1 + s(i/2) + s(i/2)  with probability 1-1/i
    ///
    /// I think it's correct to say that the expected size is therefore:
    ///
    ///     E[s(i)] = (1/i) * 1 + (1-1/i) * (1 + E[s(i/2)] + E[s(i/2)])
    ///
    /// To simplify notation, let e(i) be the expected size, i.e., E[s(i)]. Then we have the
    /// recurrence:
    ///
    ///     e(i) = 1/i + (1-1/i) * (1 + 2*e(i/2))
    ///
    /// My claim above is that e(i) = i. We can confirm that this solves the recurrence (for i>0):
    ///
    ///     i = 1/i + (1-1/i) * (1 + 2*(i/2))
    ///     i = 1/i + (1-1/i) * (1 + i)
    ///     i = 1/i + 1 + i - 1/i - i/i
    ///     i = i
    ///
    /// Anecdotally, this also seems to be the right ballpark in practice.
<<<<<<< HEAD
    fn gen(&mut self, lit_prob_inv: u32) -> ExprRef {
=======
    fn generate(&mut self, lit_prob_inv: u32) -> Expr {
>>>>>>> 5a5d1a72
        if self.rng.u32(0..lit_prob_inv) == 0 {
            self.pool.add(Expr::Literal(self.rng.i64(0..100)))
        } else {
<<<<<<< HEAD
            let lhs = self.gen(lit_prob_inv / 2);
            let rhs = self.gen(lit_prob_inv / 2);
=======
            let lhs = Box::new(self.generate(lit_prob_inv / 2));
            let rhs = Box::new(self.generate(lit_prob_inv / 2));
>>>>>>> 5a5d1a72
            let op = match self.rng.u8(0..4) {
                0 => BinOp::Add,
                1 => BinOp::Sub,
                2 => BinOp::Mul,
                3 => BinOp::Div,
                _ => unreachable!(),
            };
            self.pool.add(Expr::Binary(op, lhs, rhs))
        }
    }
}

/// Pretty-printing for expressions.
///
/// Because we can't print `ExprRef`s alone, this wrapper associates one with a pool so we can
/// format it. Use `pool.disp(expr)` to create this wrapper conveniently.
struct ExprDisplay<'a> {
    pool: &'a ExprPool,
    expr: ExprRef,
}

impl<'a> std::fmt::Display for ExprDisplay<'a> {
    fn fmt(&self, f: &mut std::fmt::Formatter) -> std::fmt::Result {
        match self.pool.get(self.expr) {
            Expr::Binary(op, lhs, rhs) => {
                let op = match op {
                    BinOp::Add => "+",
                    BinOp::Sub => "-",
                    BinOp::Mul => "*",
                    BinOp::Div => "/",
                };
                write!(
                    f,
                    "({} {} {})",
                    self.pool.disp(*lhs),
                    op,
                    self.pool.disp(*rhs)
                )
            }
            Expr::Literal(num) => write!(f, "{}", num),
        }
    }
}

/// Parse the program from stdin.
fn parse_stdin(pool: &mut ExprPool) -> std::io::Result<ExprRef> {
    let mut buffer = String::new();
    std::io::stdin().read_to_string(&mut buffer)?;
    let expr = Parser::parse(pool, &buffer).expect("syntax error");
    Ok(expr)
}

/// Generate a random program, with an optional seed taken from the second argv position.
fn generate() -> (ExprPool, ExprRef) {
    let seed = env::args().nth(2);
    let mut genr = match seed {
        Some(s) => Generator::new(s.parse().expect("seed must be a number")),
        None => Generator::default(),
    };
<<<<<<< HEAD
    let expr = gen.gen(100_000_000);
    (gen.pool, expr)
=======
    genr.generate(100_000_000)
>>>>>>> 5a5d1a72
}

/// An extremely simple CLI. The commands are:
///
/// * `interp`: Read a program from stdin and run it.
/// * `pretty`: Read a program from stdin and print it back out on stdout.
/// * `gen [SEED]`: Generate a random program and print it out on stdout.
/// * `gen_interp [SEED]`: Generate a random program and run it.
fn main() {
    let mode = env::args().nth(1).unwrap_or_else(|| "interp".to_string());
    match mode.as_str() {
        "interp" => {
            let mut pool = ExprPool::default();
            let expr = parse_stdin(&mut pool).unwrap();
            println!("{}", pool.interp(expr));
            #[cfg(feature = "nofree")]
            std::mem::forget(pool);
        }
        "pretty" => {
            let mut pool = ExprPool::default();
            let expr = parse_stdin(&mut pool).unwrap();
            println!("{}", pool.disp(expr));
            #[cfg(feature = "nofree")]
            std::mem::forget(pool);
        }
        "gen" => {
            let (pool, expr) = generate();
            println!("{}", pool.disp(expr));
            #[cfg(feature = "nofree")]
            std::mem::forget(pool);
        }
        "gen_interp" => {
            let (pool, expr) = generate();
            println!("{}", pool.interp(expr));
            #[cfg(feature = "nofree")]
            std::mem::forget(pool);
        }
        "flat_interp" => {
            let mut pool = ExprPool::default();
            let expr = parse_stdin(&mut pool).unwrap();
            println!("{}", pool.flat_interp(expr));
        }
        "gen_flat_interp" => {
            let (pool, expr) = generate();
            println!("{}", pool.flat_interp(expr));
        }
        _ => {
            eprintln!("unknown mode: {}", mode);
        }
    }
}<|MERGE_RESOLUTION|>--- conflicted
+++ resolved
@@ -238,21 +238,12 @@
     ///     i = i
     ///
     /// Anecdotally, this also seems to be the right ballpark in practice.
-<<<<<<< HEAD
-    fn gen(&mut self, lit_prob_inv: u32) -> ExprRef {
-=======
-    fn generate(&mut self, lit_prob_inv: u32) -> Expr {
->>>>>>> 5a5d1a72
+    fn generate(&mut self, lit_prob_inv: u32) -> ExprRef {
         if self.rng.u32(0..lit_prob_inv) == 0 {
             self.pool.add(Expr::Literal(self.rng.i64(0..100)))
         } else {
-<<<<<<< HEAD
-            let lhs = self.gen(lit_prob_inv / 2);
-            let rhs = self.gen(lit_prob_inv / 2);
-=======
-            let lhs = Box::new(self.generate(lit_prob_inv / 2));
-            let rhs = Box::new(self.generate(lit_prob_inv / 2));
->>>>>>> 5a5d1a72
+            let lhs = self.generate(lit_prob_inv / 2);
+            let rhs = self.generate(lit_prob_inv / 2);
             let op = match self.rng.u8(0..4) {
                 0 => BinOp::Add,
                 1 => BinOp::Sub,
@@ -312,12 +303,8 @@
         Some(s) => Generator::new(s.parse().expect("seed must be a number")),
         None => Generator::default(),
     };
-<<<<<<< HEAD
-    let expr = gen.gen(100_000_000);
-    (gen.pool, expr)
-=======
-    genr.generate(100_000_000)
->>>>>>> 5a5d1a72
+    let expr = genr.generate(100_000_000);
+    (genr.pool, expr)
 }
 
 /// An extremely simple CLI. The commands are:
