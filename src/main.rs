use rand::{distributions::Distribution, rngs::SmallRng, SeedableRng};
use std::env;
use std::io::Read;

/// The arithmetic operators our language supports.
#[derive(Debug)]
enum BinOp {
    Add,
    Sub,
    Mul,
    Div,
}

/// Our little programming language.
#[derive(Debug)]
enum Expr {
    Binary(BinOp, ExprRef, ExprRef),
    Literal(i64),
}

<<<<<<< HEAD
/// The thing we use instead of pointers to refer to expressions.
///
/// In this "flattened" implementation, references are just indices into a vector where the `Expr`s
/// are stored. We use the "newtype" pattern instead of a plain `u32` here to clarify where the
/// reference is supposed to be used.
#[derive(Debug, Clone, Copy)]
struct ExprRef(u32);

/// An "arena" for storing expressions that can refer to each other.
///
/// This is just a plain, dense array where a family of `Expr`s live.
struct ExprPool(Vec<Expr>);

impl ExprPool {
    /// Create an empty pool.
    fn default() -> Self {
        Self(Vec::with_capacity(100_000_000))
    }

    /// Dereference an AST node reference, obtaining the underlying `Expr`.
    fn get(&self, expr: ExprRef) -> &Expr {
        &self.0[expr.0 as usize]
    }

    /// Add an expression to the pool and get a reference to it.
    fn add(&mut self, expr: Expr) -> ExprRef {
        let idx = self.0.len();
        self.0.push(expr);
        ExprRef(idx.try_into().expect("too many exprs in the pool"))
    }

    /// Translate a Pest parse tree into an expression.
    fn parse(&mut self, tree: Pair<Rule>) -> ExprRef {
        match tree.as_rule() {
            Rule::addExpr | Rule::mulExpr => {
                let mut pairs = tree.into_inner();
                let lhs = pairs.next().unwrap();
                let op = pairs.next().unwrap();
                let rhs = pairs.next().unwrap();
                let op = match op.as_rule() {
                    Rule::add => BinOp::Add,
                    Rule::sub => BinOp::Sub,
                    Rule::mul => BinOp::Mul,
                    Rule::div => BinOp::Div,
                    _ => unreachable!(),
                };
                let expr = Expr::Binary(op, self.parse(lhs), self.parse(rhs));
                self.add(expr)
            }
            Rule::number => {
                let num = tree.as_str().parse().unwrap();
                self.add(Expr::Literal(num))
=======
/// A parser for our language.
///
/// Requires fully parenthesized syntax, like (1*2)+(3-4).
struct Parser<'a> {
    buf: &'a str,
}

impl<'a> Parser<'a> {
    fn new(buf: &'a str) -> Self {
        Self { buf }
    }

    fn consume(&mut self, char_pred: fn(char) -> bool) -> Option<char> {
        let first = self.buf.chars().next()?;
        if char_pred(first) {
            self.buf = &self.buf[first.len_utf8()..];
            Some(first)
        } else {
            None
        }
    }

    fn skip_whitespace(&mut self) {
        while self
            .consume(|c| c == ' ' || c == '\n' || c == '\t')
            .is_some()
        {}
    }

    fn parse_digits(&mut self) -> Option<i64> {
        let first = self.consume(|c| c.is_ascii_digit())?; // Require at least one digit.
        let mut num = first as i64 - b'0' as i64;
        while let Some(digit) = self.consume(|c| c.is_ascii_digit()) {
            num = num * 10 + (digit as i64 - b'0' as i64);
        }
        Some(num)
    }

    fn parse_int(&mut self) -> Option<i64> {
        let negative = self.consume(|c| c == '-').is_some();
        let digits = self.parse_digits()?;
        Some(if negative { -digits } else { digits })
    }

    fn parse_expr(&mut self) -> Option<Expr> {
        let lhs = self.parse_term()?;
        self.skip_whitespace();
        let op = match self.consume(|c| c == '+' || c == '-' || c == '*' || c == '/') {
            Some(c) => match c {
                '+' => BinOp::Add,
                '-' => BinOp::Sub,
                '*' => BinOp::Mul,
                '/' => BinOp::Div,
                _ => unreachable!(),
            },
            None => {
                return Some(lhs);
>>>>>>> 0fe17c8e
            }
        };
        self.skip_whitespace();
        let rhs = self.parse_term()?;
        Some(Expr::Binary(op, Box::new(lhs), Box::new(rhs)))
    }

    fn parse_term(&mut self) -> Option<Expr> {
        if self.consume(|c| c == '(').is_some() {
            self.skip_whitespace();
            let expr = self.parse_expr()?;
            self.skip_whitespace();
            self.consume(|c| c == ')')?;
            Some(expr)
        } else {
            self.parse_int().map(Expr::Literal)
        }
    }

    fn parse(buf: &str) -> Option<Expr> {
        let mut parser = Parser::new(buf);
        parser.skip_whitespace();
        let res = parser.parse_expr()?;
        parser.skip_whitespace();
        if parser.buf.is_empty() {
            Some(res)
        } else {
            None
        }
    }
}

impl Expr {
    /// Evaluate the expression.
    fn interp(&self, expr: ExprRef) -> i64 {
        match self.get(expr) {
            Expr::Binary(op, lhs, rhs) => {
                let lhs = self.interp(*lhs);
                let rhs = self.interp(*rhs);
                match op {
                    BinOp::Add => lhs.wrapping_add(rhs),
                    BinOp::Sub => lhs.wrapping_sub(rhs),
                    BinOp::Mul => lhs.wrapping_mul(rhs),
                    BinOp::Div => lhs.checked_div(rhs).unwrap_or(0),
                }
            }
            Expr::Literal(num) => *num,
        }
    }

    /// An alternative interpreter that exploits the flat structure.
    ///
    /// Instead of recursively traversing from the root, we take advantage of the fact that our
    /// expressions only refer "backward" in the pool. Therefore, it suffices to evaluate each
    /// expression in the pool *in order*. No recursion required.
    fn flat_interp(self, root: ExprRef) -> i64 {
        let mut state: Vec<i64> = vec![0; self.0.len()];
        for (i, expr) in self.0.into_iter().enumerate() {
            let res = match expr {
                Expr::Binary(op, lhs, rhs) => {
                    let lhs = state[lhs.0 as usize];
                    let rhs = state[rhs.0 as usize];
                    match op {
                        BinOp::Add => lhs.wrapping_add(rhs),
                        BinOp::Sub => lhs.wrapping_sub(rhs),
                        BinOp::Mul => lhs.wrapping_mul(rhs),
                        BinOp::Div => lhs.checked_div(rhs).unwrap_or(0),
                    }
                }
                Expr::Literal(num) => num,
            };
            state[i] = res;
        }
        state[root.0 as usize]
    }

    /// Wrap an expression in a type that implements `Display` for easy formatting.
    fn disp(&self, expr: ExprRef) -> ExprDisplay {
        ExprDisplay { pool: self, expr }
    }
}

/// A random program generator.
struct Generator {
    rng: SmallRng,
    pool: ExprPool,
}

impl Generator {
    fn new(seed: u64) -> Self {
        Self {
            rng: SmallRng::seed_from_u64(seed),
            pool: ExprPool::default(),
        }
    }

    fn default() -> Self {
        Self {
            rng: SmallRng::from_entropy(),
            pool: ExprPool::default(),
        }
    }

    /// Generate a random expression.
    ///
    /// The expression is a literal with probability 1/`lit_prob_inv`, and a binary expression
    /// otherwise. When we generate a binary expression, the two subtrees have double the
    /// probability of generating literals.
    ///
    /// I am not very good at statistics, but I think the expected tree size is `lit_prob_inv`.
    /// Let s(i) be the size of a tree generated by `gen(i)` (i.e., i is a shorthand for
    /// `lit_prob_env`). s(i) is of course a random variable:
    ///
    ///     s(i) = 1                    with probability 1/i
    ///     s(i) = 1 + s(i/2) + s(i/2)  with probability 1-1/i
    ///
    /// I think it's correct to say that the expected size is therefore:
    ///
    ///     E[s(i)] = (1/i) * 1 + (1-1/i) * (1 + E[s(i/2)] + E[s(i/2)])
    ///
    /// To simplify notation, let e(i) be the expected size, i.e., E[s(i)]. Then we have the
    /// recurrence:
    ///
    ///     e(i) = 1/i + (1-1/i) * (1 + 2*e(i/2))
    ///
    /// My claim above is that e(i) = i. We can confirm that this solves the recurrence (for i>0):
    ///
    ///     i = 1/i + (1-1/i) * (1 + 2*(i/2))
    ///     i = 1/i + (1-1/i) * (1 + i)
    ///     i = 1/i + 1 + i - 1/i - i/i
    ///     i = i
    ///
    /// Anecdotally, this also seems to be the right ballpark in practice.
    fn gen(&mut self, lit_prob_inv: u32) -> ExprRef {
        let dist = rand::distributions::Bernoulli::from_ratio(1, lit_prob_inv).unwrap();
        if dist.sample(&mut self.rng) {
            let unif = rand::distributions::Uniform::new(0i64, 100i64);
            self.pool.add(Expr::Literal(unif.sample(&mut self.rng)))
        } else {
            let lhs = self.gen(lit_prob_inv / 2);
            let rhs = self.gen(lit_prob_inv / 2);
            let unif = rand::distributions::Uniform::new(0u8, 4u8);
            let op = match unif.sample(&mut self.rng) {
                0 => BinOp::Add,
                1 => BinOp::Sub,
                2 => BinOp::Mul,
                3 => BinOp::Div,
                _ => unreachable!(),
            };
            self.pool.add(Expr::Binary(op, lhs, rhs))
        }
    }
}

/// Pretty-printing for expressions.
///
/// Because we can't print `ExprRef`s alone, this wrapper associates one with a pool so we can
/// format it. Use `pool.disp(expr)` to create this wrapper conveniently.
struct ExprDisplay<'a> {
    pool: &'a ExprPool,
    expr: ExprRef,
}

impl<'a> std::fmt::Display for ExprDisplay<'a> {
    fn fmt(&self, f: &mut std::fmt::Formatter) -> std::fmt::Result {
        match self.pool.get(self.expr) {
            Expr::Binary(op, lhs, rhs) => {
                let op = match op {
                    BinOp::Add => "+",
                    BinOp::Sub => "-",
                    BinOp::Mul => "*",
                    BinOp::Div => "/",
                };
                write!(
                    f,
                    "({} {} {})",
                    self.pool.disp(*lhs),
                    op,
                    self.pool.disp(*rhs)
                )
            }
            Expr::Literal(num) => write!(f, "{}", num),
        }
    }
}

/// Parse the program from stdin.
fn parse_stdin(pool: &mut ExprPool) -> std::io::Result<ExprRef> {
    let mut buffer = String::new();
    std::io::stdin().read_to_string(&mut buffer)?;
<<<<<<< HEAD

    let mut pairs = Syntax::parse(Rule::expr, &buffer).expect("syntax error");
    let pair = pairs.next().unwrap();
    Ok(pool.parse(pair))
=======
    let expr = Parser::parse(&buffer).expect("syntax error");
    Ok(expr)
>>>>>>> 0fe17c8e
}

/// Generate a random program, with an optional seed taken from the second argv position.
fn generate() -> (ExprPool, ExprRef) {
    let seed = env::args().nth(2);
    let mut gen = match seed {
        Some(s) => Generator::new(s.parse().expect("seed must be a number")),
        None => Generator::default(),
    };
    let expr = gen.gen(100_000_000);
    (gen.pool, expr)
}

/// An extremely simple CLI. The commands are:
///
/// * `interp`: Read a program from stdin and run it.
/// * `pretty`: Read a program from stdin and print it back out on stdout.
/// * `gen [SEED]`: Generate a random program and print it out on stdout.
/// * `gen_interp [SEED]`: Generate a random program and run it.
fn main() {
    let mode = env::args().nth(1).unwrap_or_else(|| "interp".to_string());
    match mode.as_str() {
        "interp" => {
            let mut pool = ExprPool::default();
            let expr = parse_stdin(&mut pool).unwrap();
            println!("{}", pool.interp(expr));
            #[cfg(feature = "nofree")]
            std::mem::forget(pool);
        }
        "pretty" => {
            let mut pool = ExprPool::default();
            let expr = parse_stdin(&mut pool).unwrap();
            println!("{}", pool.disp(expr));
            #[cfg(feature = "nofree")]
            std::mem::forget(pool);
        }
        "gen" => {
            let (pool, expr) = generate();
            println!("{}", pool.disp(expr));
            #[cfg(feature = "nofree")]
            std::mem::forget(pool);
        }
        "gen_interp" => {
            let (pool, expr) = generate();
            println!("{}", pool.interp(expr));
            #[cfg(feature = "nofree")]
            std::mem::forget(pool);
        }
        "flat_interp" => {
            let mut pool = ExprPool::default();
            let expr = parse_stdin(&mut pool).unwrap();
            println!("{}", pool.flat_interp(expr));
        }
        "gen_flat_interp" => {
            let (pool, expr) = generate();
            println!("{}", pool.flat_interp(expr));
        }
        _ => {
            eprintln!("unknown mode: {}", mode);
        }
    }
}<|MERGE_RESOLUTION|>--- conflicted
+++ resolved
@@ -18,7 +18,6 @@
     Literal(i64),
 }
 
-<<<<<<< HEAD
 /// The thing we use instead of pointers to refer to expressions.
 ///
 /// In this "flattened" implementation, references are just indices into a vector where the `Expr`s
@@ -50,120 +49,6 @@
         ExprRef(idx.try_into().expect("too many exprs in the pool"))
     }
 
-    /// Translate a Pest parse tree into an expression.
-    fn parse(&mut self, tree: Pair<Rule>) -> ExprRef {
-        match tree.as_rule() {
-            Rule::addExpr | Rule::mulExpr => {
-                let mut pairs = tree.into_inner();
-                let lhs = pairs.next().unwrap();
-                let op = pairs.next().unwrap();
-                let rhs = pairs.next().unwrap();
-                let op = match op.as_rule() {
-                    Rule::add => BinOp::Add,
-                    Rule::sub => BinOp::Sub,
-                    Rule::mul => BinOp::Mul,
-                    Rule::div => BinOp::Div,
-                    _ => unreachable!(),
-                };
-                let expr = Expr::Binary(op, self.parse(lhs), self.parse(rhs));
-                self.add(expr)
-            }
-            Rule::number => {
-                let num = tree.as_str().parse().unwrap();
-                self.add(Expr::Literal(num))
-=======
-/// A parser for our language.
-///
-/// Requires fully parenthesized syntax, like (1*2)+(3-4).
-struct Parser<'a> {
-    buf: &'a str,
-}
-
-impl<'a> Parser<'a> {
-    fn new(buf: &'a str) -> Self {
-        Self { buf }
-    }
-
-    fn consume(&mut self, char_pred: fn(char) -> bool) -> Option<char> {
-        let first = self.buf.chars().next()?;
-        if char_pred(first) {
-            self.buf = &self.buf[first.len_utf8()..];
-            Some(first)
-        } else {
-            None
-        }
-    }
-
-    fn skip_whitespace(&mut self) {
-        while self
-            .consume(|c| c == ' ' || c == '\n' || c == '\t')
-            .is_some()
-        {}
-    }
-
-    fn parse_digits(&mut self) -> Option<i64> {
-        let first = self.consume(|c| c.is_ascii_digit())?; // Require at least one digit.
-        let mut num = first as i64 - b'0' as i64;
-        while let Some(digit) = self.consume(|c| c.is_ascii_digit()) {
-            num = num * 10 + (digit as i64 - b'0' as i64);
-        }
-        Some(num)
-    }
-
-    fn parse_int(&mut self) -> Option<i64> {
-        let negative = self.consume(|c| c == '-').is_some();
-        let digits = self.parse_digits()?;
-        Some(if negative { -digits } else { digits })
-    }
-
-    fn parse_expr(&mut self) -> Option<Expr> {
-        let lhs = self.parse_term()?;
-        self.skip_whitespace();
-        let op = match self.consume(|c| c == '+' || c == '-' || c == '*' || c == '/') {
-            Some(c) => match c {
-                '+' => BinOp::Add,
-                '-' => BinOp::Sub,
-                '*' => BinOp::Mul,
-                '/' => BinOp::Div,
-                _ => unreachable!(),
-            },
-            None => {
-                return Some(lhs);
->>>>>>> 0fe17c8e
-            }
-        };
-        self.skip_whitespace();
-        let rhs = self.parse_term()?;
-        Some(Expr::Binary(op, Box::new(lhs), Box::new(rhs)))
-    }
-
-    fn parse_term(&mut self) -> Option<Expr> {
-        if self.consume(|c| c == '(').is_some() {
-            self.skip_whitespace();
-            let expr = self.parse_expr()?;
-            self.skip_whitespace();
-            self.consume(|c| c == ')')?;
-            Some(expr)
-        } else {
-            self.parse_int().map(Expr::Literal)
-        }
-    }
-
-    fn parse(buf: &str) -> Option<Expr> {
-        let mut parser = Parser::new(buf);
-        parser.skip_whitespace();
-        let res = parser.parse_expr()?;
-        parser.skip_whitespace();
-        if parser.buf.is_empty() {
-            Some(res)
-        } else {
-            None
-        }
-    }
-}
-
-impl Expr {
-    /// Evaluate the expression.
     fn interp(&self, expr: ExprRef) -> i64 {
         match self.get(expr) {
             Expr::Binary(op, lhs, rhs) => {
@@ -212,6 +97,96 @@
     }
 }
 
+/// A parser for our language.
+///
+/// Requires fully parenthesized syntax, like (1*2)+(3-4).
+struct Parser<'a, 'b> {
+    pool: &'a mut ExprPool,
+    buf: &'b str,
+}
+
+impl<'a, 'b> Parser<'a, 'b> {
+    fn new(pool: &'a mut ExprPool, buf: &'b str) -> Self {
+        Self { pool, buf }
+    }
+
+    fn consume(&mut self, char_pred: fn(char) -> bool) -> Option<char> {
+        let first = self.buf.chars().next()?;
+        if char_pred(first) {
+            self.buf = &self.buf[first.len_utf8()..];
+            Some(first)
+        } else {
+            None
+        }
+    }
+
+    fn skip_whitespace(&mut self) {
+        while self
+            .consume(|c| c == ' ' || c == '\n' || c == '\t')
+            .is_some()
+        {}
+    }
+
+    fn parse_digits(&mut self) -> Option<i64> {
+        let first = self.consume(|c| c.is_ascii_digit())?; // Require at least one digit.
+        let mut num = first as i64 - b'0' as i64;
+        while let Some(digit) = self.consume(|c| c.is_ascii_digit()) {
+            num = num * 10 + (digit as i64 - b'0' as i64);
+        }
+        Some(num)
+    }
+
+    fn parse_int(&mut self) -> Option<i64> {
+        let negative = self.consume(|c| c == '-').is_some();
+        let digits = self.parse_digits()?;
+        Some(if negative { -digits } else { digits })
+    }
+
+    fn parse_expr(&mut self) -> Option<ExprRef> {
+        let lhs = self.parse_term()?;
+        self.skip_whitespace();
+        let op = match self.consume(|c| c == '+' || c == '-' || c == '*' || c == '/') {
+            Some(c) => match c {
+                '+' => BinOp::Add,
+                '-' => BinOp::Sub,
+                '*' => BinOp::Mul,
+                '/' => BinOp::Div,
+                _ => unreachable!(),
+            },
+            None => {
+                return Some(lhs);
+            }
+        };
+        self.skip_whitespace();
+        let rhs = self.parse_term()?;
+        Some(self.pool.add(Expr::Binary(op, lhs, rhs)))
+    }
+
+    fn parse_term(&mut self) -> Option<ExprRef> {
+        if self.consume(|c| c == '(').is_some() {
+            self.skip_whitespace();
+            let expr = self.parse_expr()?;
+            self.skip_whitespace();
+            self.consume(|c| c == ')')?;
+            Some(expr)
+        } else {
+            self.parse_int().map(|i| self.pool.add(Expr::Literal(i)))
+        }
+    }
+
+    fn parse(pool: &mut ExprPool, buf: &str) -> Option<ExprRef> {
+        let mut parser = Parser::new(pool, buf);
+        parser.skip_whitespace();
+        let res = parser.parse_expr()?;
+        parser.skip_whitespace();
+        if parser.buf.is_empty() {
+            Some(res)
+        } else {
+            None
+        }
+    }
+}
+
 /// A random program generator.
 struct Generator {
     rng: SmallRng,
@@ -320,15 +295,8 @@
 fn parse_stdin(pool: &mut ExprPool) -> std::io::Result<ExprRef> {
     let mut buffer = String::new();
     std::io::stdin().read_to_string(&mut buffer)?;
-<<<<<<< HEAD
-
-    let mut pairs = Syntax::parse(Rule::expr, &buffer).expect("syntax error");
-    let pair = pairs.next().unwrap();
-    Ok(pool.parse(pair))
-=======
-    let expr = Parser::parse(&buffer).expect("syntax error");
+    let expr = Parser::parse(pool, &buffer).expect("syntax error");
     Ok(expr)
->>>>>>> 0fe17c8e
 }
 
 /// Generate a random program, with an optional seed taken from the second argv position.
